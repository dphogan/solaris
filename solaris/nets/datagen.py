from tensorflow import keras
import numpy as np
from torch.utils.data import Dataset, DataLoader
from .transform import process_aug_dict
from ..utils.core import _check_df_load
from ..utils.io import imread, scale_for_model, _check_channel_order


def make_data_generator(framework, config, df, stage='train'):
    """Create an appropriate data generator based on the framework used.

    Arguments
    ---------
    framework : str
        One of ['keras', 'pytorch', 'simrdwn', 'tf', 'tf_obj_api'], the deep
        learning framework used for the model to be used.
    config : dict
        The config dictionary for the entire pipeline.
    df : :class:`pandas.DataFrame` or :class:`str`
        A :class:`pandas.DataFrame` containing two columns: ``'image'``, with
        the path to images for training, and ``'label'``, with the path to the
        label file corresponding to each image.

    Returns
    -------
    A Keras, PyTorch, TensorFlow, or TensorFlow Object Detection API object
    to feed data during model training or inference.
    """

    if framework.lower() not in ['keras', 'pytorch', 'torch',
                                 'simrdwn', 'tf', 'tf_obj_api']:
        raise ValueError('{} is not an accepted value for `framework`'.format(
            framework))

    # make sure the df is loaded
    df = _check_df_load(df)

    if framework.lower() == 'keras':
        return KerasSegmentationSequence(config, df, stage=stage)

    elif framework in ['torch', 'pytorch']:
        dataset = TorchDataset(config, df, stage)
        # set up workers for DataLoader for pytorch
        data_workers = config['data_specs'].get('data_workers')
        if data_workers == 1 or data_workers is None:
            data_workers = 0  # for DataLoader to run in main process
        return DataLoader(dataset, batch_size=config['batch_size'],
                          shuffle=config['training_augmentation']['shuffle'],
                          num_workers=data_workers)


class KerasSegmentationSequence(keras.utils.Sequence):
    # TODO: DOCUMENT!
    def __init__(self, config, df, stage='train'):
        self.config = config
        # TODO: IMPLEMENT LOADING IN AUGMENTATION PIPELINE HERE!
        # TODO: IMPLEMENT GETTING INPUT FILE LISTS HERE!
        self.batch_size = self.config['batch_size']
        self.df = df
        self.n_batches = int(np.floor(len(self.df)/self.batch_size))
        if stage == 'train':
            self.aug = process_aug_dict(self.config['training_augmentation'])
        elif stage == 'validate':
            self.aug = process_aug_dict(self.config['validation_augmentation'])
        self.on_epoch_end()

    def on_epoch_end(self):
        'Update indices, rotations, etc. after each epoch'
        # reorder images
        self.image_indexes = np.arange(len(self.df))
        if self.config['training_augmentation']['shuffle']:
            np.random.shuffle(self.image_indexes)
    #     if self.crop:
    #         self.x_mins = np.random.randint(
    #             0, self.image_shape[1]-self.output_x, size=self.batch_size
    #         )
    #         self.y_mins = np.random.randint(
    #             0, self.image_shape[0] - self.output_y, size=self.batch_size
    #         )
    #     if self.flip_x:
    #         self.x_flips = np.random.choice(
    #             [False, True], size=self.batch_size
    #         )
    #     if self.flip_y:
    #         self.y_flips = np.random.choice(
    #             [False, True], size=self.batch_size
    #         )
    #     if self.rotate:
    #         self.n_rotations = np.random.choice(
    #             [0, 1, 2, 3], size=self.batch_size
    #         )
    #     if self.rescale_brightness is not None:
    #         self.amt_to_scale = np.random.uniform(
    #             low=self.rescale_brightness[0],
    #             high=self.rescale_brightness[1],
    #             size=self.batch_size
    #         )
    #     if self.zoom_range is not None:
    #         if (1-self.zoom_range)*self.image_shape[0] < self.output_y:
    #             self.zoom_range = self.output_y/self.image_shape[0]
    #         if (1-self.zoom_range)*self.image_shape[1] < self.output_x:
    #             self.zoom_range = self.output_x/self.image_shape[1]
    #         self.zoom_amt_y = np.random.uniform(
    #             low=1-self.zoom_range,
    #             high=1+self.zoom_range,
    #             size=self.batch_size
    #         )
    #         self.zoom_amt_x = np.random.uniform(
    #             low=1-self.zoom_range,
    #             high=1+self.zoom_range,
    #             size=self.batch_size
    #         )

    def _data_generation(self, image_idxs):
        # initialize the output array
        X = np.empty((self.batch_size,
                      self.config['data_specs']['height'],
                      self.config['data_specs']['width'],
                      self.config['data_specs']['channels']))
        if self.config['data_specs']['label_type'] == 'mask':
            y = np.empty((self.batch_size,
                          self.config['data_specs']['height'],
                          self.config['data_specs']['width'],
                          self.config['data_specs']['mask_channels']))
        else:
            pass  # TODO: IMPLEMENT BBOX LABEL SETUP HERE!
        for i in range(self.batch_size):
            im = imread(self.df['image'].iloc[image_idxs[i]])
            im = _check_channel_order(im, 'keras')
            if self.config['data_specs']['label_type'] == 'mask':
                label = imread(self.df['label'].iloc[image_idxs[i]])
                if not self.config['data_specs']['is_categorical']:
                    label[label != 0] = 1
                aug_result = self.aug(image=im, mask=label)
                # if image shape is 2D, convert to 3D
                scaled_im = scale_for_model(
                    aug_result['image'],
                    self.config['data_specs'].get('image_type')
                    )
                if len(scaled_im.shape) == 2:
                    scaled_im = scaled_im[:, :, np.newaxis]
                X[i, :, :, :] = scaled_im
                if len(aug_result['mask'].shape) == 2:
                    aug_result['mask'] = aug_result['mask'][:, :, np.newaxis]
                y[i, :, :, :] = aug_result['mask']
            else:
                pass  # TODO: IMPLEMENT BBOX LABEL LOADING HERE!

        return X, y

    def __len__(self):
        'Denotes the number of batches per epoch'
        return self.n_batches

    def __getitem__(self, index):
        'Generate one batch of data'
        # Generate indexes of the batch
        im_inds = self.image_indexes[index*self.batch_size:
                                     (index+1)*self.batch_size]

        # Generate data
        X, y = self._data_generation(image_idxs=im_inds)
        return X, y


class TorchDataset(Dataset):
    """A PyTorch dataset object for segmentation/object detection.

    Arguments
    ---------
    config : dict
        The configuration dictionary for the model run.
    stage : str
        The stage of model training/inference the `TorchDataset` will be used
        for. Options are ``['train', 'validate', 'infer']``.
    """

    def __init__(self, config, df, stage='train'):
        super().__init__()
        self.df = df
        self.config = config
        self.batch_size = self.config['batch_size']
        self.n_batches = int(np.floor(len(self.df)/self.batch_size))
        if stage == 'train':
            self.aug = process_aug_dict(self.config['training_augmentation'])
        elif stage == 'validate':
            self.aug = process_aug_dict(self.config['validation_augmentation'])

    def __len__(self):
        return len(self.df)

    def __getitem__(self, idx):
        'Get one image:mask pair'
        # Generate indexes of the batch
        image = imread(self.df['image'].iloc[idx])
        mask = imread(self.df['label'].iloc[idx])
        if not self.config['data_specs']['is_categorical']:
            mask[mask != 0] = 1
        if len(mask.shape) == 2:
            mask = mask[:, :, np.newaxis]
        sample = {'image': image, 'mask': mask}
        if self.aug:
            sample = self.aug(**sample)
        sample['image'] = _check_channel_order(sample['image'], 'torch').astype(np.float32)
        sample['mask'] = _check_channel_order(sample['mask'], 'torch').astype(np.float32)
        return sample


class InferenceTiler(object):
    """An object to tile fragments of images for inference."""

    def __init__(self, framework, width, height, x_step=None, y_step=None,
                 augmentations=None):
        """Create the tiler instance."""
        self.framework = framework
        self.width = width
        self.height = height
        if x_step is None:
            self.x_step = self.width
        else:
            self.x_step = x_step
        if y_step is None:
            self.y_step = self.height
        else:
            self.y_step = y_step
        self.aug = augmentations

    def __call__(self, im):
        """Create an inference array along with an indexing reference list.

        Arguments
        ---------
        im : :class:`str` or :class:`numpy.array`
            An image to perform inference on.

        Returns
        -------
        output_arr, top_left_corner_idxs
            output_arr : ``[N, Y, X, C]`` :class:`numpy.array`
                A :class:`numpy.array` for use in model inferencing. Each
                item along the first axis corresponds to a single sample for
                the model.
            top_left_corner_idxs : :class:`list` of :class:`tuple` s of :class:`int` s
                A :class:`list` of ``(top, left)`` tuples corresponding to the
                top left corner indices of each sample along the first axis of
                ``inference_arr`` . These values can be used to stitch the
                inferencing result back together.
        """
        # read in the image if it's a path
        if isinstance(im, str):
            im = imread(im)
        # determine how many samples will be generated with the sliding window
        src_im_height = im.shape[0]
        src_im_width = im.shape[1]
        y_steps = int(1+np.ceil((src_im_height-self.height)/self.y_step))
        x_steps = int(1+np.ceil((src_im_width-self.width)/self.x_step))
        n_chips = ((y_steps)*(x_steps))
        if len(im.shape) == 2:  # if there's no channel axis
            im = im[:, :, np.newaxis]  # create one - will be needed for model
        output_arr = np.empty(shape=(n_chips,
                                     self.height, self.width,
                                     im.shape[2]), dtype=im.dtype)
        top_left_corner_idxs = []
        for y in range(y_steps):
            if self.y_step*y + self.height > im.shape[0]:
                y_min = im.shape[0] - self.height
            else:
                y_min = self.y_step*y

            for x in range(x_steps):
                if self.x_step*x + self.width > im.shape[1]:
                    x_min = im.shape[1] - self.width
                else:
                    x_min = self.x_step*x

                subarr = im[y_min:y_min + self.height,
                            x_min:x_min + self.width,
                            :]
                if self.aug is not None:
                    subarr = self.aug(image=subarr)['image']
<<<<<<< HEAD
                    print(subarr)
=======
>>>>>>> 9f934b1e
                output_arr[len(top_left_corner_idxs), :, :, :] = subarr
                top_left_corner_idxs.append((y_min, x_min))
        if self.framework in ['torch', 'pytorch']:
            output_arr = np.moveaxis(output_arr, 3, 1)
        return output_arr, top_left_corner_idxs, (src_im_height, src_im_width)<|MERGE_RESOLUTION|>--- conflicted
+++ resolved
@@ -278,10 +278,6 @@
                             :]
                 if self.aug is not None:
                     subarr = self.aug(image=subarr)['image']
-<<<<<<< HEAD
-                    print(subarr)
-=======
->>>>>>> 9f934b1e
                 output_arr[len(top_left_corner_idxs), :, :, :] = subarr
                 top_left_corner_idxs.append((y_min, x_min))
         if self.framework in ['torch', 'pytorch']:
