"""Training code for `solaris` models."""

import numpy as np
from .model_io import get_model, reset_weights
from .datagen import make_data_generator
from .losses import get_loss
from .optimizers import get_optimizer
from .callbacks import get_callbacks
from .torch_callbacks import TorchEarlyStopping, TorchTerminateOnNaN
from .torch_callbacks import TorchModelCheckpoint
from .metrics import get_metrics
from ..utils.core import get_data_paths
import torch
from torch.optim.lr_scheduler import _LRScheduler


class Trainer(object):
    """Object for training `solaris` models using PyTorch or Keras."""

    def __init__(self, config):
        self.config = config
        self.pretrained = self.config['pretrained']
        self.batch_size = self.config['batch_size']
        self.framework = self.config['nn_framework']
        self.model_name = self.config['model_name']
        self.model_path = self.config.get('model_path', None)
        self.model = get_model(self.model_name, self.framework,
                               self.model_path)
        self.train_df, self.val_df = get_train_val_dfs(self.config)
        self.train_datagen = make_data_generator(self.framework, self.config,
                                                 self.train_df, stage='train')
        self.val_datagen = make_data_generator(self.framework, self.config,
                                               self.train_df, stage='train')
        self.epochs = self.config['training']['epochs']
        self.optimizer = get_optimizer(self.framework, self.config)
        self.lr = self.config['training']['lr']
        self.loss = get_loss(self.framework, self.config)
        self.callbacks = get_callbacks(self.framework, self.config)
        self.metrics = get_metrics(self.framework, self.config)
        self.verbose = self.config['training']['verbose']

        self.is_initialized = False
        self.stop = False

        self.initialize_model()

    def initialize_model(self):
        """Load in and create all model training elements."""
        if not self.pretrained:
            self.model = reset_weights(self.model, self.framework)

        if self.framework == 'keras':
            self.model = self.model.compile(optimizer=self.optimizer,
                                            loss=self.loss,
                                            metrics=self.metrics)

        elif self.framework == 'torch':
            # create optimizer
            if self.config['training']['opt_args'] is not None:
                self.optimizer = self.optimizer(
                    self.model.parameters(), lr=self.lr,
                    **self.config['training']['opt_args']
                )
            else: 
                self.optimizer = self.optimizer(
                    self.model.parameters(), lr=self.lr
                )
           # wrap in lr_scheduler if one was created
            for cb in self.callbacks:
                if isinstance(cb, _LRScheduler):
                    self.optimizer = cb(
                        self.optimizer,
                        **self.config['training']['callbacks'][
                            'lr_schedule'].get(['schedule_dict'], {})
                        )
                    # drop the LRScheduler callback from the list
                    self.callbacks = [i for i in self.callbacks if i != cb]

        self.is_initialized = True

    def train(self):
        """Run training on the model."""
        if not self.is_initialized:
            self.initialize_model()

        if self.framework == 'keras':
            self.model.fit_generator(self.train_datagen,
                                     validation_data=self.val_datagen,
                                     epochs=self.epochs,
                                     callbacks=self.callbacks)

        elif self.framework == 'torch':
            for epoch in range(self.epochs):
                if self.verbose:
                    print('Beginning training epoch {}'.format(epoch))
                # TRAINING
                self.model.train()
<<<<<<< HEAD
                for batch_idx, batch_vals in enumerate(self.train_datagen):
                    data = batch_vals['image'].cuda()
                    target = batch_vals['label'].cuda()
=======
                for batch_idx, batch in enumerate(self.train_datagen):
                    data = batch['image'].cuda() 
                    target = batch['label'].cuda()
>>>>>>> 66efaa3c
                    self.optimizer.zero_grad()
                    output = self.model(data)

                    loss = self.loss(output, target)
                    loss.backward()
                    self.optimizer.step()

                    if self.verbose and batch_idx % 10 == 0:

                        print('    loss at batch {}: {}'.format(
                            batch_idx, np.round(loss, 3)))
                        # calculate metrics
                        for metric in self.metrics:
                            print('{} score: {}'.format(
                                metric, metric(target, output)))
                # VALIDATION
                self.model.eval()
                val_loss = []
                for batch_idx, (data,
                                target) in enumerate(self.val_datagen):
                    val_output = self.model(data)
                    val_loss.append(self.loss(val_output, target))
                val_loss = np.mean(val_loss)
                if self.verbose:
                    print()
                    print('    Validation loss at epoch {}: {}'.format(
                        epoch, val_loss))
                    print()
                check_continue = self._run_torch_callbacks(loss, val_loss)
                if not check_continue:
                    break

            self.save_model()

    def _run_torch_callbacks(self, loss, val_loss):
        for cb in self.callbacks:

            if isinstance(cb, TorchEarlyStopping):
                cb(val_loss)
                if cb.stop:
                    if self.verbose:
                        print('Early stopping triggered - '
                              'ending training')
                    return False

            elif isinstance(cb, TorchTerminateOnNaN):
                cb(val_loss)
                if cb.stop:
                    if self.verbose:
                        print('Early stopping triggered - '
                              'ending training')
                    return False

            elif isinstance(cb, TorchModelCheckpoint):
                if cb.monitor == 'loss':
                    cb(self.model, loss_value=loss)
                elif cb.monitor == 'val_loss':
                    cb(self.model, loss_value=val_loss)
                elif cb.monitor == 'periodic':
                    cb(self.model)

            return True

    def save_model(self):
        """Save the final model output."""
        if self.framework == 'keras':
            self.model.save(self.config['training']['model_dest_path'])
        elif self.framework == 'torch':
            torch.save(self.model, self.config['training']['model_dest_path'])


def get_train_val_dfs(config):
    """Get the training and validation dfs based on the contents of ``config``.

    This function uses the logic described in the documentation for the config
    files to determine where to find training and validation dataset files.
    See the docs and the comments in solaris/data/config_skeleton.yml for
    details.

    Arguments
    ---------
    config : dict
        The loaded configuration dict for model training and/or inference.

    Returns
    -------
    train_df, val_df : :class:`tuple` of :class:`dict` s
        :class:`dict` s containing two columns: ``'image'`` and ``'label'``.
        Each column corresponds to paths to find matching image and label files
        for training.
    """

    train_df = get_data_paths(config['training_data_csv'])

    if config['data_specs']['val_holdout_frac'] is None:
        if config['validation_data_csv'] is None:
            raise ValueError(
                "If val_holdout_frac isn't specified in config,"
                " validation_data_csv must be.")
        val_df = get_data_paths(config['validation_data_csv'])

    else:
        val_frac = config['data_specs']['val_holdout_frac']
        val_subset = np.random.choice(train_df.index,
                                      int(len(train_df)*val_frac),
                                      replace=False)
        val_df = train_df.loc[val_subset]
        # remove the validation samples from the training df
        train_df = train_df.drop(index=val_subset)

    return train_df, val_df<|MERGE_RESOLUTION|>--- conflicted
+++ resolved
@@ -61,7 +61,7 @@
                     self.model.parameters(), lr=self.lr,
                     **self.config['training']['opt_args']
                 )
-            else: 
+            else:
                 self.optimizer = self.optimizer(
                     self.model.parameters(), lr=self.lr
                 )
@@ -95,15 +95,9 @@
                     print('Beginning training epoch {}'.format(epoch))
                 # TRAINING
                 self.model.train()
-<<<<<<< HEAD
-                for batch_idx, batch_vals in enumerate(self.train_datagen):
-                    data = batch_vals['image'].cuda()
-                    target = batch_vals['label'].cuda()
-=======
                 for batch_idx, batch in enumerate(self.train_datagen):
-                    data = batch['image'].cuda() 
+                    data = batch['image'].cuda()
                     target = batch['label'].cuda()
->>>>>>> 66efaa3c
                     self.optimizer.zero_grad()
                     output = self.model(data)
 
