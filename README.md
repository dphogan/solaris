<p align="center">
<img src="https://github.com/CosmiQ/solaris/raw/master/static/sol_logo.png" width="350" alt="Solaris">
</p>
<h2 align="center">An open source ML pipeline for overhead imagery by <a href=http://www.cosmiqworks.org>CosmiQ Works</a></h2>
<p align="center">
<img align="center" src="https://img.shields.io/pypi/pyversions/solaris.svg" alt="PyPI python version" href="https://pypi.org/project/solaris/">
<img align="center" src="https://img.shields.io/pypi/v/solaris.svg" alt="PyPI" href="https://pypi.org/project/solaris/">
<!-- <img align="center" src="https://img.shields.io/conda/vn/conda-forge/cw-eval.svg" alt="conda-forge"> -->
<img align="center" src="https://travis-ci.com/CosmiQ/solaris.svg?branch=master" alt="build">
<img align="center" src="https://readthedocs.org/projects/solaris/badge/" alt="docs">
<img align="center" src="https://img.shields.io/github/license/cosmiq/solaris.svg" alt="license">
<!-- <img align="center" src="https://img.shields.io/docker/build/cosmiqworks/cw-eval.svg" alt="docker"> -->
<a href="https://codecov.io/gh/CosmiQ/solaris"><img align="center" src="https://codecov.io/gh/CosmiQ/solaris/branch/master/graph/badge.svg" /></a>
</p>

## This is a beta version of Solaris which may continue to develop. Please report any bugs through issues!

- [Documentation](#documentation)
- [Installation Instructions](#installation-instructions)
- [Dependencies](#dependencies)
- [License](#license)
---

This repository provides the source code for the CosmiQ Works `solaris` project, which provides software tools for:
- Tiling large-format overhead images and vector labels
- Converting between geospatial raster and vector formats and machine learning-compatible formats
- Performing semantic and instance segmentation, object detection, and related tasks using deep learning models designed specifically for overhead image analysis
- Evaluating performance of deep learning model predictions

## Documentation
The full documentation for `solaris` can be found at https://solaris.readthedocs.io, and includes:
- A summary of `solaris`
- Installation instructions
- API Documentation
- Tutorials for common uses

The documentation is still being improved, so if a tutorial you need isn't there yet, check back soon or post an issue!

## Installation Instructions

_coming soon_: One-command installation from conda-forge.

We recommend creating a `conda` environment with the dependencies defined in [environment.yml](./environment.yml) before installing `solaris`. After cloning the repository:
```
cd solaris
<<<<<<< HEAD
```

If you're installing on a system with GPU access:
```
conda env create -n solaris -f environment-gpu.yml
```
Otherwise:
If you're installing on a system with GPU access:
```
conda env create -n solaris -f environment.yml
```

Finally, regardless of your installation environment:
```
=======
conda env create -n solaris -f environment.yml
>>>>>>> cf7054bf
conda activate solaris
pip install .
```

#### pip

<<<<<<< HEAD
<<<<<<< HEAD
The package also exists on[ PyPI](https://pypi.org), but note that some of the dependencies, specifically [rtree](https://github.com/Toblerity/rtree) and [gdal](https://www.gdal.org), are challenging to install without anaconda. We therefore recommend installing at least those dependency using `conda` before installing from PyPI.
=======
The package also exists on[ PyPI](https://pypi.org), but note that some of the dependencies, specifically [rtree](https://github.com/Toblerity/) and [gdal](https://www.gdal.org), are challenging to install without anaconda. We therefore recommend installing at least those dependencies using `conda` before installing from PyPI.
>>>>>>> master
=======
The package also exists on[ PyPI](https://pypi.org), but note that some of the dependencies, specifically [rtree](https://github.com/Toblerity/) and [gdal](https://www.gdal.org), are challenging to install without anaconda. We therefore recommend installing at least those dependencies using `conda` before installing from PyPI.
>>>>>>> cf7054bf

```
conda install -c conda-forge rtree gdal=2.4.1
```
If you don't want to use `conda`, you can [install libspatialindex](https://libspatialindex.org), then `pip install rtree`. Installing GDAL without conda can be very difficult and approaches vary dramatically depending upon the build environment and version, but online resources may help with specific use cases.

Once you have that dependency set up, install as usual using `pip`:

```
pip install solaris
```

<!-- #### Docker

You may also use our Docker container:
```
docker pull cosmiqworks/solaris
``` -->

<!-- ## API Documentation
See the [readthedocs](https://cw-eval.readthedocs.io/) page. -->

## Dependencies
All dependencies can be found in the requirements file [./requirements.txt](requirements.txt) or
[environment.yml](./environment.yml)

## License
See [LICENSE](./LICENSE.txt).
<!--
## Traffic
![GitHub](https://img.shields.io/github/downloads/cosmiq/cw-eval/total.svg)
![PyPI](https://img.shields.io/pypi/dm/cw-eval.svg)
![Conda](https://img.shields.io/conda/dn/conda-forge/cw-eval.svg) --><|MERGE_RESOLUTION|>--- conflicted
+++ resolved
@@ -43,7 +43,6 @@
 We recommend creating a `conda` environment with the dependencies defined in [environment.yml](./environment.yml) before installing `solaris`. After cloning the repository:
 ```
 cd solaris
-<<<<<<< HEAD
 ```
 
 If you're installing on a system with GPU access:
@@ -58,24 +57,14 @@
 
 Finally, regardless of your installation environment:
 ```
-=======
-conda env create -n solaris -f environment.yml
->>>>>>> cf7054bf
 conda activate solaris
 pip install .
 ```
 
 #### pip
 
-<<<<<<< HEAD
-<<<<<<< HEAD
+
 The package also exists on[ PyPI](https://pypi.org), but note that some of the dependencies, specifically [rtree](https://github.com/Toblerity/rtree) and [gdal](https://www.gdal.org), are challenging to install without anaconda. We therefore recommend installing at least those dependency using `conda` before installing from PyPI.
-=======
-The package also exists on[ PyPI](https://pypi.org), but note that some of the dependencies, specifically [rtree](https://github.com/Toblerity/) and [gdal](https://www.gdal.org), are challenging to install without anaconda. We therefore recommend installing at least those dependencies using `conda` before installing from PyPI.
->>>>>>> master
-=======
-The package also exists on[ PyPI](https://pypi.org), but note that some of the dependencies, specifically [rtree](https://github.com/Toblerity/) and [gdal](https://www.gdal.org), are challenging to install without anaconda. We therefore recommend installing at least those dependencies using `conda` before installing from PyPI.
->>>>>>> cf7054bf
 
 ```
 conda install -c conda-forge rtree gdal=2.4.1
